<!DOCTYPE html>
<html lang="en">
  <head>
    <meta charset="UTF-8" />
    <link rel="icon" href="data:" />
    <meta name="viewport" content="width=device-width, initial-scale=1.0" />
    <title>Fre App</title>
    <style>
    </style>
  </head>
  <body>
    <div id="app">
      <!-- <h1>3</h1>
      <button>-</button>
      <input type="text" id="focus"/> -->
    </div>
<<<<<<< HEAD
    <script type="module" src="/src/benchmark.tsx"></script>
=======
    <script type="module" src="/src/concurrent.tsx"></script>
>>>>>>> 3a1a70bf
    <script>
    </script>
  </body>
</html><|MERGE_RESOLUTION|>--- conflicted
+++ resolved
@@ -14,11 +14,7 @@
       <button>-</button>
       <input type="text" id="focus"/> -->
     </div>
-<<<<<<< HEAD
-    <script type="module" src="/src/benchmark.tsx"></script>
-=======
     <script type="module" src="/src/concurrent.tsx"></script>
->>>>>>> 3a1a70bf
     <script>
     </script>
   </body>
