{
  "name": "fre",
<<<<<<< HEAD
  "version": "2.0.0-rc.17",
=======
  "version": "2.0.0",
>>>>>>> 98beedf4
  "type": "module",
  "main": "dist/fre.js",
  "unpkg": "dist/fre.umd.js",
  "module": "dist/fre.js",
  "exports": {
    ".": {
      "import": "./dist/fre.js",
      "require": "./dist/fre.umd.js"
    },
    "./jsx-runtime": {
      "import": "./jsx-runtime.js",
      "require": "./jsx-runtime.js"
    }
  },
  "typings": "./dist/types/index.d.ts",
  "files": [
    "src/**/*",
    "dist/*.js",
    "dist/*.map",
    "dist/types",
    "jsx-runtime.js"
  ],
  "scripts": {
    "test": "jest --coverage",
    "ref": "jest ./test/ref.test.tsx",
    "build": "rollup -c && gzip-size dist/fre.js",
    "build:compat": "rollup --config compat/rollup.config.js",
    "dev": "rollup -c --watch",
    "prepublishOnly": "yarn build",
    "effect":"jest ./test/ref.test.tsx"
  },
  "description": "Tiny Concurrent UI library with Fiber.",
  "keywords": [
    "fre",
    "frontend",
    "framework",
    "vdom",
    "concurrent-mode",
    "fiber",
    "web",
    "ui-library"
  ],
  "author": "132yse",
  "license": "MIT",
  "devDependencies": {
    "@skypack/package-check": "^0.2.2",
    "@types/jest": "^24.0.15",
    "codecov": "^3.6.1",
    "cross-env": "^5.2.0",
    "gzip-size-cli": "^3.0.0",
    "jest": "^26.4.2",
    "rollup": "^2.11.2",
    "rollup-plugin-terser": "^5.1.2",
    "rollup-plugin-typescript2": "^0.27.0",
    "terser": "^4.1.2",
    "ts-jest": "^26.1.0",
    "typescript": "^4.0.2",
    "yarpm": "^0.2.1"
  },
  "repository": "yisar/fre",
  "homepage": "https://fre.js.org",
  "jest": {
    "coveragePathIgnorePatterns": [
      "<rootDir>/test/test-util.tsx"
    ],
    "transform": {
      ".(ts|tsx)": "ts-jest"
    },
    "moduleFileExtensions": [
      "js",
      "ts",
      "tsx"
    ]
  }
}<|MERGE_RESOLUTION|>--- conflicted
+++ resolved
@@ -1,10 +1,6 @@
 {
   "name": "fre",
-<<<<<<< HEAD
-  "version": "2.0.0-rc.17",
-=======
   "version": "2.0.0",
->>>>>>> 98beedf4
   "type": "module",
   "main": "dist/fre.js",
   "unpkg": "dist/fre.umd.js",
