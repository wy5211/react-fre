import { createElement, updateElement } from './dom'
import { resetCursor } from './hooks'
import { defer, hashfy, merge, isSame, isFn } from './util'

const options = {}
const FPS = 1000 / 60
const [HOST, HOOK, ROOT, PLACE, REPLACE, UPDATE, DELETE] = [0, 1, 2, 3, 4, 5, 6]

let updateQueue = []
let nextWork = null
let pendingCommit = null
let currentFiber = null

function render (vnode, el) {
  let rootFiber = {
    tag: ROOT,
    base: el,
    props: { children: vnode }
  }
  scheduleWork(rootFiber)
}

function scheduleWork (fiber) {
  updateQueue.push(fiber)
  if (!nextWork) {
    nextWork = updateQueue.shift()
    defer(workLoop)
  }
}

function workLoop (startTime = 0) {
  if (startTime && performance.now() - startTime > FPS) {
    defer(workLoop)
  } else {
    const nextTime = performance.now()
    nextWork = performWork(nextWork)
    if (nextWork) {
      workLoop(nextTime)
    } else {
      options.commitWork
        ? options.commitWork(pendingCommit)
        : commitWork(pendingCommit)
    }
  }
}

function performWork (WIP) {
  WIP.tag == HOOK ? updateHOOK(WIP) : updateHost(WIP)
  if (WIP.child) return WIP.child
  while (WIP) {
    completeWork(WIP)
    if (WIP.sibling) return WIP.sibling
    WIP = WIP.parent
  }
}

function updateHost (WIP) {
  if (!options.end && !WIP.base) {
    WIP.base = createElement(WIP)
  }

  let parent = WIP.parent || {}
  WIP.insertPoint = parent.oldPoint
  parent.oldPoint = WIP

  const children = WIP.props.children
  reconcileChildren(WIP, children)
}

function updateHOOK (WIP) {
  WIP.props = WIP.props || {}
  WIP.state = WIP.state || {}
  currentFiber = WIP
  resetCursor()
  const children = WIP.type(WIP.props)
  reconcileChildren(WIP, children)
  currentFiber.patches = WIP.patches
}
function fiberize (children, WIP) {
  return (WIP.children = hashfy(children, WIP.children))
}

function reconcileChildren (WIP, children) {
  const oldFibers = WIP.children
  const newFibers = fiberize(children, WIP)
  let reused = {}

  for (let k in oldFibers) {
    let newFiber = newFibers[k]
    let oldFiber = oldFibers[k]

    if (newFiber && isSame(newFiber, oldFiber)) {
      reused[k] = oldFiber
    } else {
      oldFiber.patchTag = DELETE
      WIP.patches.push(oldFiber)
    }
  }

  let prevFiber = null
  let alternate = null

  for (let k in newFibers) {
    let newFiber = newFibers[k]
    let oldFiber = reused[k]

    if (oldFiber) {
      alternate = createFiber(oldFiber, {
        patchTag: UPDATE
      })
      if (!options.end) newFiber.patchTag = UPDATE
      newFiber = merge(alternate, newFiber)
      newFiber.alternate = alternate
      if (oldFiber.key) {
        newFiber.patchTag = REPLACE
      }
    } else {
      newFiber = createFiber(newFiber, {
        patchTag: PLACE
      })
    }
    newFibers[k] = newFiber
    newFiber.parent = WIP

    if (prevFiber) {
      prevFiber.sibling = newFiber
    } else {
      WIP.child = newFiber
    }
    prevFiber = newFiber
  }
}

function createFiber (vnode, data) {
  data.tag = isFn(vnode.type) ? HOOK : HOST
  vnode.props = vnode.props || { nodeValue: vnode.nodeValue }
  return merge(vnode, data)
}

function completeWork (fiber) {
  if (!options.end && fiber.parent) {
    fiber.parent.patches = (fiber.parent.patches || []).concat(
      fiber.patches || [],
      fiber.patchTag ? [fiber] : []
    )
  } else {
    pendingCommit = fiber
  }
}

function commitWork (WIP) {
  WIP.patches.forEach(p => commit(p))
  nextWork = null
  pendingCommit = null
}
function commit (fiber) {
  let p = fiber.parent
  while (p.tag == HOOK) p = p.parent
  const parent = p.base
  let dom = fiber.base || fiber.child.base
<<<<<<< HEAD
  const { insertPoint, patchTag } = fiber
  if (fiber.tag == HOOK) {
=======

  const { patchTag } = fiber
  if (fiber.parent.tag === ROOT) {
>>>>>>> 4654257d
  } else if (patchTag == UPDATE) {
    updateElement(dom, fiber.alternate.props, fiber.props)
  } else if (patchTag == DELETE) {
    parent.removeChild(dom)
  } else {
    const insertPoint = getInsertPoint(fiber)
    let after = insertPoint
      ? patchTag == PLACE
        ? insertPoint.base.nextSibling
        : insertPoint.base.nextSibling || parent.firstChild
      : null
    if (after == dom) return
    parent.insertBefore(dom, after)
  }
  p.patches = []
  fiber.patches = []
}

function getInsertPoint (fiber) {
  if (fiber.insertPoint) {
    return fiber.insertPoint
  }
}

function getWIP () {
  return currentFiber || null
}

export { render, scheduleWork, getWIP, options }
<|MERGE_RESOLUTION|>--- conflicted
+++ resolved
@@ -1,197 +1,192 @@
-import { createElement, updateElement } from './dom'
-import { resetCursor } from './hooks'
-import { defer, hashfy, merge, isSame, isFn } from './util'
-
-const options = {}
-const FPS = 1000 / 60
-const [HOST, HOOK, ROOT, PLACE, REPLACE, UPDATE, DELETE] = [0, 1, 2, 3, 4, 5, 6]
-
-let updateQueue = []
-let nextWork = null
-let pendingCommit = null
-let currentFiber = null
-
-function render (vnode, el) {
-  let rootFiber = {
-    tag: ROOT,
-    base: el,
-    props: { children: vnode }
-  }
-  scheduleWork(rootFiber)
-}
-
-function scheduleWork (fiber) {
-  updateQueue.push(fiber)
-  if (!nextWork) {
-    nextWork = updateQueue.shift()
-    defer(workLoop)
-  }
-}
-
-function workLoop (startTime = 0) {
-  if (startTime && performance.now() - startTime > FPS) {
-    defer(workLoop)
-  } else {
-    const nextTime = performance.now()
-    nextWork = performWork(nextWork)
-    if (nextWork) {
-      workLoop(nextTime)
-    } else {
-      options.commitWork
-        ? options.commitWork(pendingCommit)
-        : commitWork(pendingCommit)
-    }
-  }
-}
-
-function performWork (WIP) {
-  WIP.tag == HOOK ? updateHOOK(WIP) : updateHost(WIP)
-  if (WIP.child) return WIP.child
-  while (WIP) {
-    completeWork(WIP)
-    if (WIP.sibling) return WIP.sibling
-    WIP = WIP.parent
-  }
-}
-
-function updateHost (WIP) {
-  if (!options.end && !WIP.base) {
-    WIP.base = createElement(WIP)
-  }
-
-  let parent = WIP.parent || {}
-  WIP.insertPoint = parent.oldPoint
-  parent.oldPoint = WIP
-
-  const children = WIP.props.children
-  reconcileChildren(WIP, children)
-}
-
-function updateHOOK (WIP) {
-  WIP.props = WIP.props || {}
-  WIP.state = WIP.state || {}
-  currentFiber = WIP
-  resetCursor()
-  const children = WIP.type(WIP.props)
-  reconcileChildren(WIP, children)
-  currentFiber.patches = WIP.patches
-}
-function fiberize (children, WIP) {
-  return (WIP.children = hashfy(children, WIP.children))
-}
-
-function reconcileChildren (WIP, children) {
-  const oldFibers = WIP.children
-  const newFibers = fiberize(children, WIP)
-  let reused = {}
-
-  for (let k in oldFibers) {
-    let newFiber = newFibers[k]
-    let oldFiber = oldFibers[k]
-
-    if (newFiber && isSame(newFiber, oldFiber)) {
-      reused[k] = oldFiber
-    } else {
-      oldFiber.patchTag = DELETE
-      WIP.patches.push(oldFiber)
-    }
-  }
-
-  let prevFiber = null
-  let alternate = null
-
-  for (let k in newFibers) {
-    let newFiber = newFibers[k]
-    let oldFiber = reused[k]
-
-    if (oldFiber) {
-      alternate = createFiber(oldFiber, {
-        patchTag: UPDATE
-      })
-      if (!options.end) newFiber.patchTag = UPDATE
-      newFiber = merge(alternate, newFiber)
-      newFiber.alternate = alternate
-      if (oldFiber.key) {
-        newFiber.patchTag = REPLACE
-      }
-    } else {
-      newFiber = createFiber(newFiber, {
-        patchTag: PLACE
-      })
-    }
-    newFibers[k] = newFiber
-    newFiber.parent = WIP
-
-    if (prevFiber) {
-      prevFiber.sibling = newFiber
-    } else {
-      WIP.child = newFiber
-    }
-    prevFiber = newFiber
-  }
-}
-
-function createFiber (vnode, data) {
-  data.tag = isFn(vnode.type) ? HOOK : HOST
-  vnode.props = vnode.props || { nodeValue: vnode.nodeValue }
-  return merge(vnode, data)
-}
-
-function completeWork (fiber) {
-  if (!options.end && fiber.parent) {
-    fiber.parent.patches = (fiber.parent.patches || []).concat(
-      fiber.patches || [],
-      fiber.patchTag ? [fiber] : []
-    )
-  } else {
-    pendingCommit = fiber
-  }
-}
-
-function commitWork (WIP) {
-  WIP.patches.forEach(p => commit(p))
-  nextWork = null
-  pendingCommit = null
-}
-function commit (fiber) {
-  let p = fiber.parent
-  while (p.tag == HOOK) p = p.parent
-  const parent = p.base
-  let dom = fiber.base || fiber.child.base
-<<<<<<< HEAD
-  const { insertPoint, patchTag } = fiber
-  if (fiber.tag == HOOK) {
-=======
-
-  const { patchTag } = fiber
-  if (fiber.parent.tag === ROOT) {
->>>>>>> 4654257d
-  } else if (patchTag == UPDATE) {
-    updateElement(dom, fiber.alternate.props, fiber.props)
-  } else if (patchTag == DELETE) {
-    parent.removeChild(dom)
-  } else {
-    const insertPoint = getInsertPoint(fiber)
-    let after = insertPoint
-      ? patchTag == PLACE
-        ? insertPoint.base.nextSibling
-        : insertPoint.base.nextSibling || parent.firstChild
-      : null
-    if (after == dom) return
-    parent.insertBefore(dom, after)
-  }
-  p.patches = []
-  fiber.patches = []
-}
-
-function getInsertPoint (fiber) {
-  if (fiber.insertPoint) {
-    return fiber.insertPoint
-  }
-}
-
-function getWIP () {
-  return currentFiber || null
-}
-
-export { render, scheduleWork, getWIP, options }
+import { createElement, updateElement } from './dom'
+import { resetCursor } from './hooks'
+import { defer, hashfy, merge, isSame, isFn } from './util'
+
+const options = {}
+const FPS = 1000 / 60
+const [HOST, HOOK, ROOT, PLACE, REPLACE, UPDATE, DELETE] = [0, 1, 2, 3, 4, 5, 6]
+
+let updateQueue = []
+let nextWork = null
+let pendingCommit = null
+let currentFiber = null
+
+function render (vnode, el) {
+  let rootFiber = {
+    tag: ROOT,
+    base: el,
+    props: { children: vnode }
+  }
+  scheduleWork(rootFiber)
+}
+
+function scheduleWork (fiber) {
+  updateQueue.push(fiber)
+  if (!nextWork) {
+    nextWork = updateQueue.shift()
+    defer(workLoop)
+  }
+}
+
+function workLoop (startTime = 0) {
+  if (startTime && performance.now() - startTime > FPS) {
+    defer(workLoop)
+  } else {
+    const nextTime = performance.now()
+    nextWork = performWork(nextWork)
+    if (nextWork) {
+      workLoop(nextTime)
+    } else {
+      options.commitWork
+        ? options.commitWork(pendingCommit)
+        : commitWork(pendingCommit)
+    }
+  }
+}
+
+function performWork (WIP) {
+  WIP.tag == HOOK ? updateHOOK(WIP) : updateHost(WIP)
+  if (WIP.child) return WIP.child
+  while (WIP) {
+    completeWork(WIP)
+    if (WIP.sibling) return WIP.sibling
+    WIP = WIP.parent
+  }
+}
+
+function updateHost (WIP) {
+  if (!options.end && !WIP.base) {
+    WIP.base = createElement(WIP)
+  }
+
+  let parent = WIP.parent || {}
+  WIP.insertPoint = parent.oldPoint
+  parent.oldPoint = WIP
+
+  const children = WIP.props.children
+  reconcileChildren(WIP, children)
+}
+
+function updateHOOK (WIP) {
+  WIP.props = WIP.props || {}
+  WIP.state = WIP.state || {}
+  currentFiber = WIP
+  resetCursor()
+  const children = WIP.type(WIP.props)
+  reconcileChildren(WIP, children)
+  currentFiber.patches = WIP.patches
+}
+function fiberize (children, WIP) {
+  return (WIP.children = hashfy(children, WIP.children))
+}
+
+function reconcileChildren (WIP, children) {
+  const oldFibers = WIP.children
+  const newFibers = fiberize(children, WIP)
+  let reused = {}
+
+  for (let k in oldFibers) {
+    let newFiber = newFibers[k]
+    let oldFiber = oldFibers[k]
+
+    if (newFiber && isSame(newFiber, oldFiber)) {
+      reused[k] = oldFiber
+    } else {
+      oldFiber.patchTag = DELETE
+      WIP.patches.push(oldFiber)
+    }
+  }
+
+  let prevFiber = null
+  let alternate = null
+
+  for (let k in newFibers) {
+    let newFiber = newFibers[k]
+    let oldFiber = reused[k]
+
+    if (oldFiber) {
+      alternate = createFiber(oldFiber, {
+        patchTag: UPDATE
+      })
+      if (!options.end) newFiber.patchTag = UPDATE
+      newFiber = merge(alternate, newFiber)
+      newFiber.alternate = alternate
+      if (oldFiber.key) {
+        newFiber.patchTag = REPLACE
+      }
+    } else {
+      newFiber = createFiber(newFiber, {
+        patchTag: PLACE
+      })
+    }
+    newFibers[k] = newFiber
+    newFiber.parent = WIP
+
+    if (prevFiber) {
+      prevFiber.sibling = newFiber
+    } else {
+      WIP.child = newFiber
+    }
+    prevFiber = newFiber
+  }
+}
+
+function createFiber (vnode, data) {
+  data.tag = isFn(vnode.type) ? HOOK : HOST
+  vnode.props = vnode.props
+  return merge(vnode, data)
+}
+
+function completeWork (fiber) {
+  if (!options.end && fiber.parent) {
+    fiber.parent.patches = (fiber.parent.patches || []).concat(
+      fiber.patches || [],
+      fiber.patchTag ? [fiber] : []
+    )
+  } else {
+    pendingCommit = fiber
+  }
+}
+
+function commitWork (WIP) {
+  WIP.patches.forEach(p => commit(p))
+  nextWork = null
+  pendingCommit = null
+}
+function commit (fiber) {
+  let p = fiber.parent
+  while (p.tag == HOOK) p = p.parent
+  const parent = p.base
+  let dom = fiber.base || fiber.child.base
+
+  const { patchTag } = fiber
+  if (fiber.parent.tag === ROOT) {
+  } else if (patchTag == UPDATE) {
+    updateElement(dom, fiber.alternate.props, fiber.props)
+  } else if (patchTag == DELETE) {
+    parent.removeChild(dom)
+  } else {
+    const insertPoint = getInsertPoint(fiber)
+    let after = insertPoint
+      ? patchTag == PLACE
+        ? insertPoint.base.nextSibling
+        : insertPoint.base.nextSibling || parent.firstChild
+      : null
+    if (after == dom) return
+    parent.insertBefore(dom, after)
+  }
+  p.patches = []
+  fiber.patches = []
+}
+
+function getInsertPoint (fiber) {
+  if (fiber.insertPoint) {
+    return fiber.insertPoint
+  }
+}
+
+function getWIP () {
+  return currentFiber || null
+}
+
+export { render, scheduleWork, getWIP, options }