import { ITask } from './type'

const queue: ITask[] = []
const threshold: number = 5
<<<<<<< HEAD
const transitions = []
let deadline: number = 0

export const startTransition = (cb) => {
  console.log(runTransition)
  transitions.push(cb) && runTransition()
}
=======

let deadline: number = 0
>>>>>>> 3a1a70bf

export const schedule = (callback: any): void => {
  queue.push({ callback } as any)
  postTask()
}

const task = (pending: boolean) => {
  if (!pending && typeof Promise !== 'undefined') {
    // TODO: queueMicrotask
    return () => Promise.resolve().then(flush)
  }
  if (typeof MessageChannel !== 'undefined') {
    const { port1, port2 } = new MessageChannel()
    port1.onmessage = flush
    return () => port2.postMessage(null)
  }
  return () => setTimeout(flush)
}

let postTask = task(false)

const flush = (): void => {
  deadline = getTime() + threshold
  let job = peek(queue)
  while (job && !shouldYield()) {
    const { callback } = job as any
    job.callback = null
    const next = callback()
    if (next) {
      job.callback = next as any
    } else {
      queue.shift()
    }
    job = peek(queue)
  }
  job && postTask()
}

export const shouldYield = (): boolean => {
  const pending = getTime() >= deadline
  postTask = task(pending)
  return pending
}

export const getTime = () => performance.now()

const peek = (queue: ITask[]) => queue[0]<|MERGE_RESOLUTION|>--- conflicted
+++ resolved
@@ -2,22 +2,11 @@
 
 const queue: ITask[] = []
 const threshold: number = 5
-<<<<<<< HEAD
-const transitions = []
+
 let deadline: number = 0
 
-export const startTransition = (cb) => {
-  console.log(runTransition)
-  transitions.push(cb) && runTransition()
-}
-=======
-
-let deadline: number = 0
->>>>>>> 3a1a70bf
-
-export const schedule = (callback: any): void => {
-  queue.push({ callback } as any)
-  postTask()
+export const schedule = (job: any): void => {
+  queue.push(job) && postTask()
 }
 
 const task = (pending: boolean) => {
@@ -36,20 +25,11 @@
 let postTask = task(false)
 
 const flush = (): void => {
-  deadline = getTime() + threshold
-  let job = peek(queue)
-  while (job && !shouldYield()) {
-    const { callback } = job as any
-    job.callback = null
-    const next = callback()
-    if (next) {
-      job.callback = next as any
-    } else {
-      queue.shift()
-    }
-    job = peek(queue)
+  let job, next
+  deadline = getTime() + threshold // TODO: heuristic algorithm
+  while ((job = queue.pop()) && !shouldYield()) {
+    ;(next = job()) && queue.push(next) && schedule(next)
   }
-  job && postTask()
 }
 
 export const shouldYield = (): boolean => {
@@ -58,6 +38,4 @@
   return pending
 }
 
-export const getTime = () => performance.now()
-
-const peek = (queue: ITask[]) => queue[0]+export const getTime = () => performance.now()