--- conflicted
+++ resolved
@@ -10,40 +10,7 @@
   transitions.push(cb) === 1 && postMessage()
 }
 
-<<<<<<< HEAD
-export const scheduleWork = (callback: ITaskCallback): void => {
-=======
-const transit = function () {
-  const timeout = performance.now() + (1 << 4) * (frame++ >> 3)
-  consume(lightQueue, timeout)
-  consume(deferQueue, timeout)
-  if (lightQueue.length > 0) {
-    deferQueue.push(...lightQueue)
-    lightQueue.length = 0
-  }
-  if (lightQueue.length + deferQueue.length > 0) {
-    postMessage()
-  } else {
-    frame = 0
-  }
-}
-
-
-export const startTransition = (cb) => lightQueue.push(cb) === 1 && postMessage()
-
-export const scheduleWork = (callback: ITaskCallback, fiber: IFiber): void => {
->>>>>>> ccabcd5a
-  const job = {
-    callback,
-  }
-<<<<<<< HEAD
-  queue.push(job as any)
-  startTransition(flushWork)
-=======
-  queue.push(job)
-  startTransition(flush)
->>>>>>> ccabcd5a
-}
+export const scheduleWork = (callback: ITaskCallback): void => queue.push({callback}) && startTransition(flushWork)
 
 const postMessage = (() => {
   const cb = () => transitions.splice(0, 1).forEach((c) => c())
