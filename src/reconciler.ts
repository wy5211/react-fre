--- conflicted
+++ resolved
@@ -8,9 +8,7 @@
 let currentFiber: IFiber
 let WIP: IFiber | undefined
 let commits: IFiber[] = []
-let freErrorNode = document.createElement('fre')
-
-let hasRegisterErrorEvent = false;
+let rootNode: Node = null
 
 const microTask: IFiber[] = []
 
@@ -20,10 +18,9 @@
     props: { children: vnode },
     done,
   } as IFiber
-<<<<<<< HEAD
   
   node.addEventListener('fre-error', (e: CustomEvent) => {
-    console.log(e.detail.name)
+    console.log(111)
     isFn(e.detail) && e.detail()
   })
   window.addEventListener('error', handleError)
@@ -38,17 +35,6 @@
     currentFiber.hooks.list.forEach((h: any) => (h[3] ? (h[2] = 1) : h.length > 3 ? (h[2] = 2) : null))
     update(currentFiber)
   } else throw e
-=======
-  update(rootFiber)
-  registerErrorEvent()
-}
-
-function registerErrorEvent() {
-  if (hasRegisterErrorEvent) return;
-  hasRegisterErrorEvent = true;
-  window.addEventListener('error', handleError)
-  freErrorNode.addEventListener('fre-error', (e: CustomEvent) => isFn(e.detail) && e.detail())
->>>>>>> cf3f7d0d
 }
 
 export const update = (fiber?: IFiber) => {
@@ -209,7 +195,7 @@
   const ev = document.createEvent('customEvent')
     //@ts-ignore
   ev.initCustomEvent('fre-error', false, true, cb)
-  freErrorNode?.dispatchEvent(ev)
+  rootNode?.dispatchEvent(ev)
 }
 
 const hashfy = <P>(c: IFiber<P>): FiberMap<P> => {
