import { push, pop, peek } from './heapify'

let taskQueue = []
let currentTask = null
let currentCallback = null
let inMC = false
let frameLength = 5
let frameDeadline = 0

export function scheduleCallback (callback) {
  const currentTime = getTime()
  let startTime = currentTime
  let timeout = 5000 // idle
  let dueTime = startTime + timeout

  let newTask = {
    callback,
    startTime,
    dueTime
  }

  push(taskQueue, newTask)

  requestHostCallback(flushWork)

  return newTask
}
function requestHostCallback (cb) {
  currentCallback = cb
  if (!inMC) {
    inMC = true
    planWork()
  }
}
function flushWork (iniTime) {
  try {
    return workLoop(iniTime)
  } finally {
    currentTask = null
  }
}

function workLoop (iniTime) {
  let currentTime = iniTime
  currentTask = peek(taskQueue)

  while (currentTask) {
    if (currentTask.dueTime > currentTime && shouldYeild()) break
    let callback = currentTask.callback
    if (callback) {
      currentTask.callback = null
      let next = callback()
      if (next) {
        currentTask.callback = next
      } else {
        if (currentTask === peek(taskQueue)) {
          pop(taskQueue)
        }
      }
    } else pop(taskQueue)
    currentTask = peek(taskQueue)
  }

  return !!currentTask
}

function performWork () {
  if (currentCallback) {
    let currentTime = getTime()
    frameDeadline = currentTime + frameLength
    let moreWork = currentCallback(currentTime)
    if (!moreWork) {
      inMC = false
      currentCallback = null
    } else {
      planWork()
    }
  } else inMC = false
}

const planWork = (() => {
  if (typeof MessageChannel !== "undefined") {
    const channel = new MessageChannel()
    const port = channel.port2
    channel.port1.onmessage = performWork

    return () => port.postMessage(null)
  }

  return () => setTimeout(performWork, 0)
})()

export function shouldYeild () {
  return getTime() > frameDeadline
}

<<<<<<< HEAD
const getTime = () => performance.now()

const channel = new MessageChannel()
const port = channel.port2
channel.port1.onmessage = performWork
=======
const getTime = () => performance.now()
>>>>>>> 7d835d3b
<|MERGE_RESOLUTION|>--- conflicted
+++ resolved
@@ -94,12 +94,4 @@
   return getTime() > frameDeadline
 }
 
-<<<<<<< HEAD
-const getTime = () => performance.now()
-
-const channel = new MessageChannel()
-const port = channel.port2
-channel.port1.onmessage = performWork
-=======
-const getTime = () => performance.now()
->>>>>>> 7d835d3b
+const getTime = () => performance.now()