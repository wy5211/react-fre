--- conflicted
+++ resolved
@@ -59,14 +59,12 @@
   default: Function
 } & Function
 
-<<<<<<< HEAD
 export type EffectCallback = () => (void | (() => void | undefined));
 
 export type Dispatch<A> = (value: A) => void;
 
 export type SetStateAction<S> = S | ((prevState: S) => S);
-=======
+
 export type Options = {
   catchError?: (error: Error, fiber: Fiber) => void
-}
->>>>>>> 238f0e17
+}